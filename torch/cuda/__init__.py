r"""
This package adds support for CUDA tensor types, that implement the same
function as CPU tensors, but they utilize GPUs for computation.

It is lazily initialized, so you can always import it, and use
:func:`is_available()` to determine if your system supports CUDA.

:ref:`cuda-semantics` has more details about working with CUDA.
"""

import contextlib
import os
import torch
import traceback
import warnings
import threading
from typing import List, Optional, Tuple, Union, Any
from ._utils import _get_device_index, _dummy_type
from .streams import Stream, Event
from .. import device as _device
import torch._C

try:
    from torch._C import _cudart  # type: ignore
except ImportError:
    _cudart = None

_initialized = False
_tls = threading.local()
_initialization_lock = threading.Lock()
_queued_calls = []  # don't invoke these until initialization occurs
_is_in_bad_fork = getattr(torch._C, "_cuda_isInBadFork", lambda: False)
_device_t = Union[_device, str, int, None]

# Define dummy _CudaDeviceProperties type if PyTorch was compiled without CUDA
if hasattr(torch._C, '_CudaDeviceProperties'):
    _CudaDeviceProperties = torch._C._CudaDeviceProperties
else:
    _CudaDeviceProperties = _dummy_type('_CudaDeviceProperties')  # type: ignore

# Global variables dynamically populated by native code
has_magma: bool = False
has_half: bool = False
default_generators: Tuple[torch._C.Generator] = ()  # type: ignore[assignment]

def is_available() -> bool:
    r"""Returns a bool indicating if CUDA is currently available."""
    if not hasattr(torch._C, '_cuda_getDeviceCount'):
        return False
    # This function never throws and returns 0 if driver is missing or can't
    # be initialized
    return torch._C._cuda_getDeviceCount() > 0


def _sleep(cycles):
    torch._C._cuda_sleep(cycles)


def _check_capability():
    incorrect_binary_warn = """
    Found GPU%d %s which requires CUDA_VERSION >= %d to
     work properly, but your PyTorch was compiled
     with CUDA_VERSION %d. Please install the correct PyTorch binary
     using instructions from https://pytorch.org
    """

    old_gpu_warn = """
    Found GPU%d %s which is of cuda capability %d.%d.
    PyTorch no longer supports this GPU because it is too old.
    The minimum cuda capability that we support is 3.5.
    """

    if torch.version.cuda is not None:  # on ROCm we don't want this check
        CUDA_VERSION = torch._C._cuda_getCompiledVersion()
        for d in range(device_count()):
            capability = get_device_capability(d)
            major = capability[0]
            minor = capability[1]
            name = get_device_name(d)
            if capability == (3, 0) or major < 3:
                warnings.warn(old_gpu_warn % (d, name, major, capability[1]))
            elif CUDA_VERSION <= 9000 and major >= 7 and minor >= 5:
                warnings.warn(incorrect_binary_warn % (d, name, 10000, CUDA_VERSION))

def _check_cubins():
    incompatible_device_warn = """
{} with CUDA capability sm_{} is not compatible with the current PyTorch installation.
The current PyTorch install supports CUDA capabilities {}.
If you want to use the {} GPU with PyTorch, please check the instructions at https://pytorch.org/get-started/locally/
"""
    if torch.version.cuda is None:  # on ROCm we don't want this check
        return
    arch_list = get_arch_list()
    if len(arch_list) == 0:
        return
    supported_sm = [int(arch.split('_')[1]) for arch in arch_list if 'sm_' in arch]
    for idx in range(device_count()):
        cap_major, cap_minor = get_device_capability(idx)
        # NVIDIA GPU compute architectures are backward compatible within major version
        supported = any([sm // 10 == cap_major for sm in supported_sm])
        if not supported:
            device_name = get_device_name(idx)
            capability = cap_major * 10 + cap_minor
            warnings.warn(incompatible_device_warn.format(device_name, capability, " ".join(arch_list), device_name))


def is_initialized():
    r"""Returns whether PyTorch's CUDA state has been initialized."""
    return _initialized and not _is_in_bad_fork()


def _lazy_call(callable):
    if is_initialized():
        callable()
    else:
        # Don't store the actual traceback to avoid memory cycle
        _queued_calls.append((callable, traceback.format_stack()))

_lazy_call(_check_capability)
_lazy_call(_check_cubins)


class DeferredCudaCallError(Exception):
    pass


def init():
    r"""Initialize PyTorch's CUDA state.  You may need to call
    this explicitly if you are interacting with PyTorch via
    its C API, as Python bindings for CUDA functionality will not
    be available until this initialization takes place.  Ordinary users
    should not need this, as all of PyTorch's CUDA methods
    automatically initialize CUDA state on-demand.

    Does nothing if the CUDA state is already initialized.
    """
    _lazy_init()


def _lazy_init():
    global _initialized, _queued_calls
    if is_initialized() or hasattr(_tls, 'is_initializing'):
        return
    with _initialization_lock:
        # We be double-checked locking, boys!  This is OK because
        # the above test was GIL protected anyway.  The inner test
        # is for when a thread blocked on some other thread which was
        # doing the initialization; when they get the lock, they will
        # find there is nothing left to do.
        if is_initialized():
            return
        # It is important to prevent other threads from entering _lazy_init
        # immediately, while we are still guaranteed to have the GIL, because some
        # of the C calls we make below will release the GIL
        if _is_in_bad_fork():
            from sys import version_info
            if version_info < (3, 4):
                msg = ("To use CUDA with multiprocessing, you must use Python "
                       "3.4+ and the 'spawn' start method")
            else:
                msg = ("To use CUDA with multiprocessing, you must use the "
                       "'spawn' start method")
            raise RuntimeError(
                "Cannot re-initialize CUDA in forked subprocess. " + msg)
        if not hasattr(torch._C, '_cuda_getDeviceCount'):
            raise AssertionError("Torch not compiled with CUDA enabled")
        if _cudart is None:
            raise AssertionError(
                "libcudart functions unavailable. It looks like you have a broken build?")
        # This function throws if there's a driver initialization error, no GPUs
        # are found or any other error occurs
        torch._C._cuda_init()
        # Some of the queued calls may reentrantly call _lazy_init();
        # we need to just return without initializing in that case.
        # However, we must not let any *other* threads in!
        _tls.is_initializing = True
        try:
            for queued_call, orig_traceback in _queued_calls:
                try:
                    queued_call()
                except Exception as e:
                    msg = (f"CUDA call failed lazily at initialization with error: {str(e)}\n\n"
                           f"CUDA call was originally invoked at:\n\n{orig_traceback}")
                    raise DeferredCudaCallError(msg) from e
        finally:
            delattr(_tls, 'is_initializing')
        _initialized = True


def cudart():
    _lazy_init()
    return _cudart


class cudaStatus(object):
    SUCCESS: int = 0
    ERROR_NOT_READY: int = 34

class CudaError(RuntimeError):
    def __init__(self, code: int) -> None:
        msg = _cudart.cudaGetErrorString(_cudart.cudaError(code))
        super(CudaError, self).__init__('{0} ({1})'.format(msg, code))


def check_error(res: int) -> None:
    if res != _cudart.cudaError.success:
        raise CudaError(res)


class device(object):
    r"""Context-manager that changes the selected device.

    Arguments:
        device (torch.device or int): device index to select. It's a no-op if
            this argument is a negative integer or ``None``.
    """

    def __init__(self, device):
        self.idx = _get_device_index(device, optional=True)
        self.prev_idx = -1

    def __enter__(self):
        if self.idx == -1:
            return
        self.prev_idx = torch._C._cuda_getDevice()
        if self.prev_idx != self.idx:
            torch._C._cuda_setDevice(self.idx)
        _lazy_init()

    def __exit__(self, *args):
        if self.prev_idx != self.idx:
            torch._C._cuda_setDevice(self.prev_idx)
        return False


class device_of(device):
    r"""Context-manager that changes the current device to that of given object.

    You can use both tensors and storages as arguments. If a given object is
    not allocated on a GPU, this is a no-op.

    Arguments:
        obj (Tensor or Storage): object allocated on the selected device.
    """

    def __init__(self, obj):
        idx = obj.get_device() if obj.is_cuda else -1
        super(device_of, self).__init__(idx)


def set_device(device: _device_t) -> None:
    r"""Sets the current device.

    Usage of this function is discouraged in favor of :any:`device`. In most
    cases it's better to use ``CUDA_VISIBLE_DEVICES`` environmental variable.

    Arguments:
        device (torch.device or int): selected device. This function is a no-op
            if this argument is negative.
    """
    device = _get_device_index(device)
    if device >= 0:
        torch._C._cuda_setDevice(device)


def get_device_name(device: Optional[_device_t] = None) -> str:
    r"""Gets the name of a device.

    Arguments:
        device (torch.device or int, optional): device for which to return the
            name. This function is a no-op if this argument is a negative
            integer. It uses the current device, given by :func:`~torch.cuda.current_device`,
            if :attr:`device` is ``None`` (default).
    """
    return get_device_properties(device).name


def get_device_capability(device: Optional[_device_t] = None) -> Tuple[int, int]:
    r"""Gets the cuda capability of a device.

    Arguments:
        device (torch.device or int, optional): device for which to return the
            device capability. This function is a no-op if this argument is
            a negative integer. It uses the current device, given by
            :func:`~torch.cuda.current_device`, if :attr:`device` is ``None``
            (default).

    Returns:
        tuple(int, int): the major and minor cuda capability of the device
    """
    prop = get_device_properties(device)
    return prop.major, prop.minor


def get_device_properties(device: _device_t) -> _CudaDeviceProperties:
    _lazy_init()  # will define _get_device_properties
    device = _get_device_index(device, optional=True)
    if device < 0 or device >= device_count():
        raise AssertionError("Invalid device id")
    return _get_device_properties(device)  # type: ignore[name-defined]

def get_current_device_index():
    if torch.cuda._cuda_getDeviceCount() > 0:
        return torch.cuda._cuda_getDevice()
    return -1

<<<<<<< HEAD
def get_device_index(device: Optional[_device] = None, optional: bool = False, allow_cpu: bool = False) -> int:
=======
def get_device_index(device:Optional[_device] = None, optional:bool = False, allow_cpu:bool = False) -> int:
>>>>>>> 2be5dc21
    if device is None:
        if optional:
            return get_current_device_index()
        else:
            raise ValueError('Expected a torch.device with a specified index '
                             'or an integer, but got:{}'.format(device))
    device_index = -1
    if isinstance(device, str):
        device = torch.device(device)

    if isinstance(device, torch.device):
        if not allow_cpu and device.type == 'cpu':
            raise ValueError('Expected a non cpu device, but got: {}'.format(device))
        device_index = -1 if device.type == 'cpu' else torch.cuda._cuda_getDeviceIndex(device)

    if isinstance(device, int):
        device_index = device

    return device_index

class device_jit(object):
    r"""Context-manager that changes the selected device.
    This is similar to device (torch.device or int), but has been
    introduced for jit compatibility

    Arguments:
        device_jit (torch.device or int): device index to select. It's a no-op if
            this argument is a negative integer or ``None``.
    """
<<<<<<< HEAD

    def __init__(self, device: _device):
        self.idx = get_device_index(device)
        self.prev_idx = -1

    def __enter__(self):
        if self.idx == -1:
            return
        self.prev_idx = torch.cuda._cuda_getDevice()
        if self.prev_idx != self.idx:
            torch.cuda._cuda_setDevice(self.idx)

=======

    def __init__(self, device: _device):
        self.idx = get_device_index(device)
        self.prev_idx = -1

    def __enter__(self):
        if self.idx == -1:
            return
        self.prev_idx = torch.cuda._cuda_getDevice()
        if self.prev_idx != self.idx:
            torch.cuda._cuda_setDevice(self.idx)

>>>>>>> 2be5dc21
    def __exit__(self, type: Any, value: Any, traceback: Any):
        if self.prev_idx != self.idx:
            torch.cuda._cuda_setDevice(self.prev_idx)

class get_current_stream(object):
<<<<<<< HEAD
    r"""Context-manager that selects a given stream.

    All CUDA kernels queued within its context will be enqueued on a selected
    stream.

    Arguments:
        stream (Stream): selected stream. This manager is a no-op if it's
            ``None``.

    .. note:: Streams are per-device. If the selected stream is not on the
        current device, this function will also change the current device to
        match the stream.
    """

    def __init__(self, stream: 'torch.classes.cuda.Stream'):
        self.idx = get_device_index(device=None, optional=True)
        self.cur_stream = stream
        self.src_prev_stream = stream
        self.dst_prev_stream = stream

    def __enter__(self):
        if self.idx == -1:
            return
        self.src_prev_stream = torch.cuda._cuda_getStream(self.idx)
        if self.idx != self.cur_stream.device_index():
            with device_jit(self.cur_stream.device()):
                self.dst_prev_stream = torch.cuda._cuda_getStream(self.idx)
        torch.cuda._cuda_setStream(self.cur_stream)

    def __exit__(self, type: Any, value: Any, traceback: Any):
        if self.src_prev_stream.device_index() != self.cur_stream.device_index():
            torch.cuda._cuda_setStream(self.dst_prev_stream)
        torch.cuda._cuda_setStream(self.src_prev_stream)

def stream(stream: 'torch.classes.cuda.Stream') -> 'torch.cuda.get_current_stream':
=======
>>>>>>> 2be5dc21
    r"""Context-manager that selects a given stream.

    All CUDA kernels queued within its context will be enqueued on a selected
    stream.

    Arguments:
        stream (Stream): selected stream. This manager is a no-op if it's
            ``None``.

    .. note:: Streams are per-device. If the selected stream is not on the
        current device, this function will also change the current device to
        match the stream.
    """
<<<<<<< HEAD
    if stream is None:
        return
=======

    def __init__(self, stream:'torch.classes.cuda.Stream'):
        self.idx = get_device_index(device=None, optional=True)
        self.cur_stream = stream
        self.src_prev_stream = stream
        self.dst_prev_stream = stream

    def __enter__(self):
        if self.idx == -1:
            return
        self.src_prev_stream = torch.cuda._cuda_getStream(self.idx)
        if self.idx != self.cur_stream.device_index():
            with device_jit(self.cur_stream.device()):
                self.dst_prev_stream = torch.cuda._cuda_getStream(self.idx)
        torch.cuda._cuda_setStream(self.cur_stream)

    def __exit__(self, type: Any, value: Any, traceback: Any):
        if self.src_prev_stream.device_index() != self.cur_stream.device_index():
            torch.cuda._cuda_setStream(self.dst_prev_stream)
        torch.cuda._cuda_setStream(self.src_prev_stream)

def stream(stream:'torch.classes.cuda.Stream') -> 'torch.cuda.get_current_stream':
    r"""Context-manager that selects a given stream.

    All CUDA kernels queued within its context will be enqueued on a selected
    stream.

    Arguments:
        stream (Stream): selected stream. This manager is a no-op if it's
            ``None``.

    .. note:: Streams are per-device. If the selected stream is not on the
        current device, this function will also change the current device to
        match the stream.
    """
    if stream is None: return
>>>>>>> 2be5dc21
    return get_current_stream(stream)

def device_count() -> int:
    r"""Returns the number of GPUs available."""
    if is_available():
        return torch._C._cuda_getDeviceCount()
    else:
        return 0

def get_arch_list() -> List[str]:
    r"""Returns list CUDA architectures this library was compiled for."""
    if not is_available():
        return []
    arch_flags = torch._C._cuda_getArchFlags()
    if arch_flags is None:
        return []
    return arch_flags.split()

def get_gencode_flags() -> str:
    r"""Returns NVCC gencode flags this library were compiled with."""
    arch_list = get_arch_list()
    if len(arch_list) == 0:
        return ""
    arch_list_ = [arch.split("_") for arch in arch_list]
    return " ".join([f"-gencode compute=compute_{arch},code={kind}_{arch}" for (kind, arch) in arch_list_])



def current_device() -> int:
    r"""Returns the index of a currently selected device."""
    _lazy_init()
    return torch._C._cuda_getDevice()


def synchronize(device: _device_t = None) -> None:
    r"""Waits for all kernels in all streams on a CUDA device to complete.

    Arguments:
        device (torch.device or int, optional): device for which to synchronize.
            It uses the current device, given by :func:`~torch.cuda.current_device`,
            if :attr:`device` is ``None`` (default).
    """
    _lazy_init()
    with torch.cuda.device(device):
        return torch._C._cuda_synchronize()


def ipc_collect():
    r"""Force collects GPU memory after it has been released by CUDA IPC.

    .. note::
        Checks if any sent CUDA tensors could be cleaned from the memory. Force
        closes shared memory file used for reference counting if there is no
        active counters. Useful when the producer process stopped actively sending
        tensors and want to release unused memory.
    """
    _lazy_init()
    return torch._C._cuda_ipc_collect()


def current_stream(device: Optional[_device_t] = None) -> Stream:
    r"""Returns the currently selected :class:`Stream` for a given device.

    Arguments:
        device (torch.device or int, optional): selected device. Returns
            the currently selected :class:`Stream` for the current device, given
            by :func:`~torch.cuda.current_device`, if :attr:`device` is ``None``
            (default).
    """
    _lazy_init()
    return Stream(_cdata=torch._C._cuda_getCurrentStream(
        _get_device_index(device, optional=True)))


def default_stream(device: Optional[_device_t] = None) -> Stream:
    r"""Returns the default :class:`Stream` for a given device.

    Arguments:
        device (torch.device or int, optional): selected device. Returns
            the default :class:`Stream` for the current device, given by
            :func:`~torch.cuda.current_device`, if :attr:`device` is ``None``
            (default).
    """
    _lazy_init()
    return Stream(_cdata=torch._C._cuda_getDefaultStream(
        _get_device_index(device, optional=True)))


def current_blas_handle():
    r"""Returns cublasHandle_t pointer to current cuBLAS handle"""
    _lazy_init()
    return torch._C._cuda_getCurrentBlasHandle()


from .memory import *


from .random import *

################################################################################
# Define Storage and Tensor classes
################################################################################


from ..storage import _StorageBase


if not hasattr(torch._C, 'CudaDoubleStorageBase'):
    # Define dummy base classes
    for t in ['Double', 'Float', 'Long', 'Int', 'Short', 'Char', 'Byte', 'Half', 'Bool', 'BFloat16',
              'ComplexDouble', 'ComplexFloat']:
        storage_name = 'Cuda{0}StorageBase'.format(t)
        tensor_name = 'Cuda{0}TensorBase'.format(t)

        torch._C.__dict__[storage_name] = _dummy_type(storage_name)
        torch._C.__dict__[tensor_name] = _dummy_type(tensor_name)

    torch._C.__dict__['_CudaStreamBase'] = _dummy_type('CudaStreamBase')
    torch._C.__dict__['_CudaEventBase'] = _dummy_type('CudaEventBase')


@staticmethod  # type: ignore[misc]
def _lazy_new(cls, *args, **kwargs):
    _lazy_init()
    # We may need to call lazy init again if we are a forked child
    # del _CudaBase.__new__
    return super(_CudaBase, cls).__new__(cls, *args, **kwargs)


class _CudaBase(object):
    is_cuda = True
    is_sparse = False

    def type(self, *args, **kwargs):
        # We could use a Protocol here to tell mypy that self has `get_device` method
        # but it is only available in the typing module on Python >= 3.8
        # or on typing_extensions module on Python >= 3.6
        with device(self.get_device()):  # type: ignore
            return super(_CudaBase, self).type(*args, **kwargs)  # type: ignore[misc]

    __new__ = _lazy_new


class DoubleStorage(_CudaBase, torch._C.CudaDoubleStorageBase, _StorageBase):
    pass


class FloatStorage(_CudaBase, torch._C.CudaFloatStorageBase, _StorageBase):
    pass


class LongStorage(_CudaBase, torch._C.CudaLongStorageBase, _StorageBase):
    pass


class IntStorage(_CudaBase, torch._C.CudaIntStorageBase, _StorageBase):
    pass


class ShortStorage(_CudaBase, torch._C.CudaShortStorageBase, _StorageBase):
    pass


class CharStorage(_CudaBase, torch._C.CudaCharStorageBase, _StorageBase):
    pass


class ByteStorage(_CudaBase, torch._C.CudaByteStorageBase, _StorageBase):
    pass


class HalfStorage(_CudaBase, torch._C.CudaHalfStorageBase, _StorageBase):
    pass


class BoolStorage(_CudaBase, torch._C.CudaBoolStorageBase, _StorageBase):
    pass


class BFloat16Storage(_CudaBase, torch._C.CudaBFloat16StorageBase, _StorageBase):
    pass

class ComplexDoubleStorage(_CudaBase, torch._C.CudaComplexDoubleStorageBase, _StorageBase):
    pass


class ComplexFloatStorage(_CudaBase, torch._C.CudaComplexFloatStorageBase, _StorageBase):
    pass

torch._storage_classes.add(DoubleStorage)
torch._storage_classes.add(FloatStorage)
torch._storage_classes.add(LongStorage)
torch._storage_classes.add(IntStorage)
torch._storage_classes.add(ShortStorage)
torch._storage_classes.add(CharStorage)
torch._storage_classes.add(ByteStorage)
torch._storage_classes.add(HalfStorage)
torch._storage_classes.add(BoolStorage)
torch._storage_classes.add(BFloat16Storage)
torch._storage_classes.add(ComplexDoubleStorage)
torch._storage_classes.add(ComplexFloatStorage)

from . import sparse
from . import profiler
from . import nvtx
from . import amp<|MERGE_RESOLUTION|>--- conflicted
+++ resolved
@@ -304,11 +304,7 @@
         return torch.cuda._cuda_getDevice()
     return -1
 
-<<<<<<< HEAD
 def get_device_index(device: Optional[_device] = None, optional: bool = False, allow_cpu: bool = False) -> int:
-=======
-def get_device_index(device:Optional[_device] = None, optional:bool = False, allow_cpu:bool = False) -> int:
->>>>>>> 2be5dc21
     if device is None:
         if optional:
             return get_current_device_index()
@@ -338,7 +334,6 @@
         device_jit (torch.device or int): device index to select. It's a no-op if
             this argument is a negative integer or ``None``.
     """
-<<<<<<< HEAD
 
     def __init__(self, device: _device):
         self.idx = get_device_index(device)
@@ -351,26 +346,11 @@
         if self.prev_idx != self.idx:
             torch.cuda._cuda_setDevice(self.idx)
 
-=======
-
-    def __init__(self, device: _device):
-        self.idx = get_device_index(device)
-        self.prev_idx = -1
-
-    def __enter__(self):
-        if self.idx == -1:
-            return
-        self.prev_idx = torch.cuda._cuda_getDevice()
-        if self.prev_idx != self.idx:
-            torch.cuda._cuda_setDevice(self.idx)
-
->>>>>>> 2be5dc21
     def __exit__(self, type: Any, value: Any, traceback: Any):
         if self.prev_idx != self.idx:
             torch.cuda._cuda_setDevice(self.prev_idx)
 
 class get_current_stream(object):
-<<<<<<< HEAD
     r"""Context-manager that selects a given stream.
 
     All CUDA kernels queued within its context will be enqueued on a selected
@@ -406,8 +386,6 @@
         torch.cuda._cuda_setStream(self.src_prev_stream)
 
 def stream(stream: 'torch.classes.cuda.Stream') -> 'torch.cuda.get_current_stream':
-=======
->>>>>>> 2be5dc21
     r"""Context-manager that selects a given stream.
 
     All CUDA kernels queued within its context will be enqueued on a selected
@@ -421,12 +399,10 @@
         current device, this function will also change the current device to
         match the stream.
     """
-<<<<<<< HEAD
     if stream is None:
         return
-=======
-
-    def __init__(self, stream:'torch.classes.cuda.Stream'):
+
+    def __init__(self, stream: 'torch.classes.cuda.Stream'):
         self.idx = get_device_index(device=None, optional=True)
         self.cur_stream = stream
         self.src_prev_stream = stream
@@ -445,24 +421,6 @@
         if self.src_prev_stream.device_index() != self.cur_stream.device_index():
             torch.cuda._cuda_setStream(self.dst_prev_stream)
         torch.cuda._cuda_setStream(self.src_prev_stream)
-
-def stream(stream:'torch.classes.cuda.Stream') -> 'torch.cuda.get_current_stream':
-    r"""Context-manager that selects a given stream.
-
-    All CUDA kernels queued within its context will be enqueued on a selected
-    stream.
-
-    Arguments:
-        stream (Stream): selected stream. This manager is a no-op if it's
-            ``None``.
-
-    .. note:: Streams are per-device. If the selected stream is not on the
-        current device, this function will also change the current device to
-        match the stream.
-    """
-    if stream is None: return
->>>>>>> 2be5dc21
-    return get_current_stream(stream)
 
 def device_count() -> int:
     r"""Returns the number of GPUs available."""
