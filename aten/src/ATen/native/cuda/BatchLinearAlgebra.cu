--- conflicted
+++ resolved
@@ -1810,7 +1810,6 @@
   }
 }
 
-<<<<<<< HEAD
 // ~~~~~~~~~~~~~~~~~~~~~~~~~~~~~~~~~ eig ~~~~~~~~~~~~~~~~~~~~~~~~~~~~~~~~~~~~
 
 // magmaEig uses a hybrid CPU-GPU algorithm, which takes and return CPU
@@ -1928,9 +1927,6 @@
   return std::tuple<Tensor, Tensor>(e, v);
 }
 
-
-
-=======
 // ~~~~~~~~~~~~~~~~~~~~~~~~~~~~~~~~~~ syevd ~~~~~~~~~~~~~~~~~~~~~~~~~~~~~~~~~~~~~~
 
 // This function computes eigenvalues 'w' and eigenvectors 'v' of the tensor 'self'
@@ -1945,8 +1941,7 @@
   bool upper = uplo == 'U' ? true : false;
   return _symeig_helper_cuda(self, compute_eigenvectors, upper);
 }
-
->>>>>>> 4ed7f36e
+    
 // ~~~~~~~~~~~~~~~~~~~~~~~~~~~~~~~~~~~ svd ~~~~~~~~~~~~~~~~~~~~~~~~~~~~~~~~~~~~~~~
 
 template<typename scalar_t>
