--- conflicted
+++ resolved
@@ -223,7 +223,6 @@
     include_all_operators = lhs.include_all_operators or rhs.include_all_operators
     debug_info = merge_debug_info(lhs._debug_info, rhs._debug_info)
     operators = merge_operator_dicts(lhs.operators, rhs.operators)
-<<<<<<< HEAD
     kernel_metadata = merge_kernel_metadata(lhs.kernel_metadata, rhs.kernel_metadata)
     include_all_kernel_dtypes = lhs.include_all_kernel_dtypes or rhs.include_all_kernel_dtypes
     return SelectiveBuilder(
@@ -233,12 +232,9 @@
         kernel_metadata,
         include_all_kernel_dtypes,
     )
-=======
-    return SelectiveBuilder(include_all_operators, debug_info, operators)
 
 
 def op_name_from_native_function(f: NativeFunction) -> str:
     # This was originally read from the 'operator_name_with_overload' field in the
     # declaration dict, which was the part before the first '(' in 'schema_string'.
-    return f'aten::{f.func.name}'
->>>>>>> def8aa54
+    return f'aten::{f.func.name}'