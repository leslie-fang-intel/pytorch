--- conflicted
+++ resolved
@@ -78,13 +78,8 @@
     'bmm', 'diagonal', 'alias', 'atan', 'log', 'log10', 'log1p', 'log2', 'reciprocal',
     'tan', 'pow', 'rsqrt', 'tanh', 'tanh_backward', 'asinh', 'acosh', 'take', 'fill_',
     'exp', 'nonzero', 'mean', 'inverse', 'solve', 'linalg_cholesky', 'addcmul', 'addcdiv',
-<<<<<<< HEAD
     'matrix_exp', 'linalg_eigh', 'cholesky_solve', 'qr', 'svd', '_fft_c2c', '_fft_r2c',
-    'stack', 'gather', 'index_select', 'index_add_'
-=======
-    'matrix_exp', 'linalg_eigh', 'cholesky_solve', 'qr', 'svd',
-    '_fft_c2c', '_fft_r2c', 'linalg_solve', 'sqrt'
->>>>>>> 7b4a7661
+    'linalg_solve', 'sqrt', 'stack', 'gather', 'index_select', 'index_add_'
 }
 
 # Some operators invalidate the grad_accumulator. Let's reset it.
