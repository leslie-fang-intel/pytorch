import tempfile
import tarfile
import warnings
import os

from torch.testing._internal.common_utils import (TestCase, run_tests)

from torch.utils.data.datasets import (
    ListDirFilesIterableDataset, LoadFilesFromDiskIterableDataset, ReadFilesFromTarIterableDataset)

def create_temp_dir_and_files():
<<<<<<< HEAD
    # Note: The temp dir and files within it will be released and deleted in tearDown().
    #       adding `noqa: P201` to avoid mypy's warning on not releasing the dir handle within this function.
=======
    # The temp dir and files within it will be released and deleted in tearDown().
    # Adding `noqa: P201` to avoid mypy's warning on not releasing the dir handle within this function.
>>>>>>> fde3382b
    temp_dir = tempfile.TemporaryDirectory()  # noqa: P201
    temp_dir_path = temp_dir.name
    with tempfile.NamedTemporaryFile(dir=temp_dir_path, delete=False) as f:
        temp_file1_name = f.name
    with tempfile.NamedTemporaryFile(dir=temp_dir_path, delete=False) as f:
        temp_file2_name = f.name
    with tempfile.NamedTemporaryFile(dir=temp_dir_path, delete=False) as f:
        temp_file3_name = f.name

    with open(temp_file1_name, 'w') as f1:
        f1.write('0123456789abcdef')
    with open(temp_file2_name, 'wb') as f2:
        f2.write(b"0123456789abcdef")

    return (temp_dir, temp_file1_name, temp_file2_name, temp_file3_name)


class TestIterableDatasetBasic(TestCase):

    def setUp(self):
        ret = create_temp_dir_and_files()
        self.temp_dir = ret[0]
        self.temp_files = ret[1:]

    def tearDown(self):
        try:
            self.temp_dir.cleanup()
        except Exception as e:
            warnings.warn("TestIterableDatasetBasic was not able to cleanup temp dir due to {}".format(str(e)))

    def test_listdirfiles_iterable_dataset(self):
        temp_dir = self.temp_dir.name
        dataset = ListDirFilesIterableDataset(temp_dir, '')
        for pathname in dataset:
            self.assertTrue(pathname in self.temp_files)

    def test_loadfilesfromdisk_iterable_dataset(self):
        temp_dir = self.temp_dir.name
        dataset1 = ListDirFilesIterableDataset(temp_dir, '')
        dataset2 = LoadFilesFromDiskIterableDataset(dataset1)

        for rec in dataset2:
            self.assertTrue(rec[0] in self.temp_files)
            self.assertTrue(rec[1].read() == open(rec[0], 'rb').read())

    def test_readfilesfromtar_iterable_dataset(self):
        temp_dir = self.temp_dir.name
        temp_tarfile_pathname = os.path.join(temp_dir, "test_tar.tar")
        with tarfile.open(temp_tarfile_pathname, "w:gz") as tar:
            tar.add(self.temp_files[0])
            tar.add(self.temp_files[1])
            tar.add(self.temp_files[2])
        dataset1 = ListDirFilesIterableDataset(temp_dir, '*.tar')
        dataset2 = LoadFilesFromDiskIterableDataset(dataset1)
        dataset3 = ReadFilesFromTarIterableDataset(dataset2)

        for rec in dataset3:
            file_pathname = rec[0][rec[0].find('.tar') + 4:]
            self.assertTrue(file_pathname in self.temp_files)
            self.assertTrue(rec[1].read() == open(file_pathname, 'rb').read())

        os.remove(temp_tarfile_pathname)

if __name__ == '__main__':
    run_tests()<|MERGE_RESOLUTION|>--- conflicted
+++ resolved
@@ -9,13 +9,8 @@
     ListDirFilesIterableDataset, LoadFilesFromDiskIterableDataset, ReadFilesFromTarIterableDataset)
 
 def create_temp_dir_and_files():
-<<<<<<< HEAD
-    # Note: The temp dir and files within it will be released and deleted in tearDown().
-    #       adding `noqa: P201` to avoid mypy's warning on not releasing the dir handle within this function.
-=======
     # The temp dir and files within it will be released and deleted in tearDown().
     # Adding `noqa: P201` to avoid mypy's warning on not releasing the dir handle within this function.
->>>>>>> fde3382b
     temp_dir = tempfile.TemporaryDirectory()  # noqa: P201
     temp_dir_path = temp_dir.name
     with tempfile.NamedTemporaryFile(dir=temp_dir_path, delete=False) as f:
