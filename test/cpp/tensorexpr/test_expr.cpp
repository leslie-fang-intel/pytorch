#include <gtest/gtest.h>

#include <test/cpp/tensorexpr/test_base.h>

#include <test/cpp/tensorexpr/padded_buffer.h>
#include <test/cpp/tensorexpr/test_utils.h>
#include <torch/csrc/jit/tensorexpr/eval.h>
#include <torch/csrc/jit/tensorexpr/ir.h>
#include <torch/csrc/jit/tensorexpr/ir_printer.h>
#include <torch/csrc/jit/tensorexpr/loopnest.h>
#include <torch/csrc/jit/tensorexpr/tensor.h>

#include <cmath>
#include <sstream>
#include <stdexcept>
#include <string>
#include <vector>

namespace torch {
namespace jit {
using namespace torch::jit::tensorexpr;

using SimpleIRExprEval = ExprEval<SimpleIREvaluator>;

TEST(Expr, BasicValueTest) {
  KernelScope kernel_scope;
  ExprHandle a = IntImm::make(2), b = IntImm::make(3);
  ExprHandle c = Add::make(a, b);
  SimpleIRExprEval eval(c);
  ASSERT_EQ(eval.value<int>(), 5);
}

TEST(Expr, BasicValueTest02) {
  KernelScope kernel_scope;
  ExprHandle a(2.0f);
  ExprHandle b(3.0f);
  ExprHandle c(4.0f);
  ExprHandle d(5.0f);
  ExprHandle f = (a + b) - (c + d);
  SimpleIRExprEval eval(f);
  ASSERT_EQ(eval.value<float>(), -4.0f);
}

TEST(Expr, LetTest01) {
  KernelScope kernel_scope;
  VarHandle x("x", kFloat);
  ExprHandle body = ExprHandle(2.f) + (x * ExprHandle(3.f) + ExprHandle(4.f));
  SimpleIRExprEval eval(body);
  eval.bindVar(x, ExprHandle(3.f));
  ASSERT_EQ(eval.value<float>(), 2 + (3 * 3 + 4));
}

TEST(Expr, LetTest02) {
  KernelScope kernel_scope;
  VarHandle x("x", kFloat);
  VarHandle y("y", kFloat);
  ExprHandle body =
      ExprHandle(2.f) + (x * ExprHandle(3.f) + ExprHandle(4.f) * y);
  SimpleIRExprEval eval(body);
  eval.bindVar(x, ExprHandle(3.f));
  eval.bindVar(y, ExprHandle(6.f));
  ASSERT_EQ(eval.value<float>(), 2 + (3 * 3 + 4 * 6));
}

TEST(Expr, LetStmtTest01) {
  KernelScope kernel_scope;
  Placeholder a_buf("a", kFloat, {1});
  Placeholder b_buf("b", kFloat, {1});

  ExprHandle load_a = a_buf.load(0);
  VarHandle var = VarHandle("v", kFloat);
  Stmt* let_store = Let::make(var, load_a);
  Stmt* store_b = b_buf.store({0}, var);
  Block* block = Block::make({let_store, store_b});

  SimpleIREvaluator eval(block, {a_buf, b_buf});

  PaddedBuffer<float> a_v(1);
  PaddedBuffer<float> b_v(1);
  PaddedBuffer<float> b_ref(1);

  a_v(0) = 23;
  b_ref(0) = a_v(0);
  eval(a_v, b_v);

  ExpectAllNear(b_v, b_ref, 1e-5);
}

TEST(Expr, IntTest) {
  KernelScope kernel_scope;
  VarHandle x("x", kInt);
  ExprHandle body = ExprHandle(2) + (x * ExprHandle(3) + ExprHandle(4));
  SimpleIRExprEval eval(body);
  eval.bindVar(x, ExprHandle(3));
  ASSERT_EQ(eval.value<int>(), 2 + (3 * 3 + 4));
}

TEST(Expr, FloatTest) {
  KernelScope kernel_scope;
  VarHandle x("x", kFloat);
  ExprHandle body = ExprHandle(2.f) + (x * ExprHandle(3.f) + ExprHandle(4.f));
  SimpleIRExprEval eval(body);
  eval.bindVar(x, ExprHandle(3.f));
  ASSERT_EQ(eval.value<float>(), 2 + (3 * 3 + 4));
}

TEST(Expr, ByteTest) {
  KernelScope kernel_scope;
  VarHandle x("x", kByte);
  ExprHandle body = ExprHandle((uint8_t)2) +
      (x * ExprHandle((uint8_t)3) + ExprHandle((uint8_t)4));
  SimpleIRExprEval eval(body);
  eval.bindVar(x, ExprHandle((uint8_t)3));
  ASSERT_EQ(eval.value<uint8_t>(), 2 + (3 * 3 + 4));
}

TEST(Expr, CharTest) {
  KernelScope kernel_scope;
  VarHandle x("x", kChar);
  ExprHandle body = ExprHandle((int8_t)2) +
      (x * ExprHandle((int8_t)3) + ExprHandle((int8_t)4));
  SimpleIRExprEval eval(body);
  eval.bindVar(x, ExprHandle((int8_t)3));
  ASSERT_EQ(eval.value<int8_t>(), 2 + (3 * 3 + 4));
}

TEST(Expr, ShortTest) {
  KernelScope kernel_scope;
  VarHandle x("x", kShort);
  ExprHandle body = ExprHandle((int16_t)2) +
      (x * ExprHandle((int16_t)3) + ExprHandle((int16_t)4));
  SimpleIRExprEval eval(body);
  eval.bindVar(x, ExprHandle((int16_t)3));
  ASSERT_EQ(eval.value<int16_t>(), 2 + (3 * 3 + 4));
}

TEST(Expr, LongTest) {
  KernelScope kernel_scope;
  VarHandle x("x", kLong);
  ExprHandle body = ExprHandle((int64_t)2) +
      (x * ExprHandle((int64_t)3) + ExprHandle((int64_t)4));
  SimpleIRExprEval eval(body);
  eval.bindVar(x, ExprHandle((int64_t)3));
  ASSERT_EQ(eval.value<int64_t>(), 2 + (3 * 3 + 4));
}

TEST(Expr, HalfTest) {
  KernelScope kernel_scope;
  VarHandle x("x", kHalf);
  ExprHandle body = ExprHandle((at::Half)2) +
      (x * ExprHandle((at::Half)3) + ExprHandle((at::Half)4));
  SimpleIRExprEval eval(body);
  eval.bindVar(x, ExprHandle((at::Half)3));
  ASSERT_EQ(eval.value<at::Half>(), 2 + (3 * 3 + 4));
}

TEST(Expr, DoubleTest) {
  KernelScope kernel_scope;
  VarHandle x("x", kDouble);
  ExprHandle body = ExprHandle((double)2) +
      (x * ExprHandle((double)3) + ExprHandle((double)4));
  SimpleIRExprEval eval(body);
  eval.bindVar(x, ExprHandle((double)3));
  ASSERT_EQ(eval.value<double>(), 2 + (3 * 3 + 4));
}

TEST(Expr, VectorAdd01) {
  KernelScope kernel_scope;
  const int kVectorSize = 8;
  const int kVectorCount = 128;
  const int kTotalSize = kVectorSize * kVectorCount;

  Placeholder a_buf(BufHandle("A", {ExprHandle(kTotalSize)}, kFloat));
  Placeholder b_buf(BufHandle("B", {ExprHandle(kTotalSize)}, kFloat));
  Placeholder c_buf(BufHandle("C", {ExprHandle(kTotalSize)}, kFloat));

  /*
  Build the following:
    for (int index = 0; index < kVectorCount; index++) {
      store(c_buf, ramp(index * 8, 1, 8),
            load(a_buf, ramp(index * 8, 1, 8) +
            load(b_buf, ramp(index * 8, 1, 8))))
    }
  */
  VarHandle index = VarHandle("index", kInt);
  ExprHandle load_a = a_buf.loadWithMask(
      {Ramp::make(index * kVectorSize, 1, kVectorSize)},
      Broadcast::make(1, kVectorSize));
  ExprHandle load_b = b_buf.loadWithMask(
      {Ramp::make(index * kVectorSize, 1, kVectorSize)},
      Broadcast::make(1, kVectorSize));
  ExprHandle value = load_a + load_b;
  Stmt* store_c = c_buf.storeWithMask(
      {Ramp::make(index * kVectorSize, 1, kVectorSize)},
      value,
      Broadcast::make(1, kVectorSize));
  Stmt* stmt = For::make(index, 0, kVectorCount, store_c);

  ASSERT_EQ(load_a.dtype(), Dtype(kFloat, kVectorSize));
  ASSERT_EQ(load_b.dtype(), Dtype(kFloat, kVectorSize));
  ASSERT_EQ(value.dtype(), Dtype(kFloat, kVectorSize));

  PaddedBuffer<float> a_v(kTotalSize);
  PaddedBuffer<float> b_v(kTotalSize);
  PaddedBuffer<float> c_v(kTotalSize);
  PaddedBuffer<float> c_ref(kTotalSize);
  for (int i = 0; i < kTotalSize; i++) {
    a_v(i) = i * i;
    b_v(i) = i * i * 4;
    c_ref(i) = a_v(i) + b_v(i);
  }
  SimpleIREvaluator ir_eval(stmt, {a_buf, b_buf, c_buf});
  ir_eval(a_v, b_v, c_v);
  ExpectAllNear(c_v, c_ref, 1e-5);
}

TEST(Expr, CompareSelectEQ) {
  KernelScope kernel_scope;
  constexpr int N = 1024;
  Placeholder a(BufHandle("A", {N}, kInt));
  Placeholder b(BufHandle("B", {N}, kInt));
  Placeholder c(BufHandle("C", {N}, kInt));
  std::vector<int> a_buffer(N, 1);
  std::vector<int> b_buffer(N, 1);
  std::vector<int> c_buffer(N, 0);
  std::vector<int> c_ref(N, 0);

  VarHandle i("i", kInt);
  auto memcpy_expr = For::make(
      i,
      0,
      N,
      c.store(
          {i},
          CompareSelect::make(
              a.load(i), b.load(i), CompareSelectOperation::kEQ)));

  SimpleIREvaluator ir_eval(memcpy_expr, {a, b, c});
  ir_eval(a_buffer, b_buffer, c_buffer);

  ASSERT_EQ(a_buffer.size(), N);
  ASSERT_EQ(b_buffer.size(), N);
  ASSERT_EQ(c_buffer.size(), N);

  assertAllEqual(a_buffer, 1);
  assertAllEqual(b_buffer, 1);
  assertAllEqual(c_buffer, 1);
}

TEST(Expr, CompareSelectDtypes) {
  // LHS and RHS expressions should have the same dtype, but this dtype could
  // differ from the dtype of the return values (but dtypes of true and false
  // return values should be the same).
  // This test constructs a CompareSelect expression where the input dtype is
  // different from the output dtype and verifies that it works correctly:
  //   result = ((int)lhs == (int)rhs) ? (float)retval1 : (float)retval2
  KernelScope kernel_scope;
  constexpr int N = 1024;
  Placeholder a(BufHandle("A", {N}, kInt));
  Placeholder b(BufHandle("B", {N}, kInt));
  Placeholder c(BufHandle("C", {N}, kFloat));
  std::vector<int> a_buffer(N, 1);
  std::vector<int> b_buffer(N, 1);
  std::vector<float> c_buffer(N, 0.0f);
  std::vector<float> c_ref(N, 3.14f);

  VarHandle i("i", kInt);
  // C[i] = (A[i] == B[i]) ? 3.14f : 2.78f
  // A and B are int, C is float.
  auto select_expr = For::make(
      i,
      0,
      N,
      c.store(
          {i},
          CompareSelect::make(
              a.load(i),
              b.load(i),
              FloatImm::make(3.14f),
              FloatImm::make(2.78f),
              CompareSelectOperation::kEQ)));

  SimpleIREvaluator ir_eval(select_expr, {a, b, c});
  ir_eval(a_buffer, b_buffer, c_buffer);

  ASSERT_EQ(a_buffer.size(), N);
  ASSERT_EQ(b_buffer.size(), N);
  ASSERT_EQ(c_buffer.size(), N);

  assertAllEqual(a_buffer, 1);
  assertAllEqual(b_buffer, 1);
  ExpectAllNear(c_buffer, c_ref, 1e-7);
}

TEST(Expr, IntrinsicsDtypes) {
  KernelScope kernel_scope;
  constexpr int N = 256;
  Placeholder a(BufHandle("A", {N}, kDouble));
  Placeholder b(BufHandle("B", {N}, kDouble));
  std::vector<double> a_buffer(N, -10.0);
  std::vector<double> b_buffer(N, 0.0);
  std::vector<double> b_ref(N, 10.0);

  VarHandle i("i", kInt);
  auto abs_expr = For::make(i, 0, N, b.store({i}, tensorexpr::abs(a.load(i))));

<<<<<<< HEAD
  SimpleIREvaluator ir_eval(fabs_expr, {a, b});
=======
  SimpleIREvaluator ir_eval(abs_expr, a, b);
>>>>>>> 0bacfcae
  ir_eval(a_buffer, b_buffer);

  ASSERT_EQ(a_buffer.size(), N);
  ASSERT_EQ(b_buffer.size(), N);

  assertAllEqual(a_buffer, -10.0);
  ExpectAllNear(b_buffer, b_ref, 1e-7);
}

TEST(Expr, Substitute01) {
  KernelScope kernel_scope;
  const Var* x = new Var("x", kFloat);
  const Var* y = new Var("y", kFloat);
  const Expr* e = new Mul(new Sub(x, new FloatImm(1.0f)), new Add(x, y));

  const Var* z = new Var("z", kFloat);
  const Expr* e2 = Substitute(e, {{x, new Add(z, new FloatImm(5.0f))}});
  const Expr* e2_ref = new Mul(
      new Sub(new Add(z, new FloatImm(5.0f)), new FloatImm(1.0f)),
      new Add(new Add(z, new FloatImm(5.0f)), y));
  std::ostringstream oss;
  oss << *e2;
  std::string e2_str = oss.str();

  oss.str("");
  oss << *e2_ref;
  std::string e2_ref_str = oss.str();
  ASSERT_EQ(e2_str, e2_ref_str);
}

TEST(Expr, Math01) {
  KernelScope kernel_scope;
  ExprHandle v = sin(ExprHandle(1.0f));

  std::ostringstream oss;
  oss << v;
  ASSERT_EQ(oss.str(), "sin(1.f)");

  SimpleIRExprEval eval(v);
  float v_ref = std::sin(1.0f);
  float res = eval.value<float>();
  ASSERT_NEAR(res, v_ref, 1e-6);
}

TEST(Expr, UnaryMath01) {
  KernelScope kernel_scope;
  struct TestConfig {
    std::function<ExprHandle(const ExprHandle&)> func;
    std::function<float(float)> ref_func;
  };

  std::vector<TestConfig> test_configs = {
      {[](const ExprHandle& v) { return sin(v); },
       [](float v) { return std::sin(v); }},
      {[](const ExprHandle& v) { return sin(v); },
       [](float v) { return std::sin(v); }},
      {[](const ExprHandle& v) { return tan(v); },
       [](float v) { return std::tan(v); }},
      {[](const ExprHandle& v) { return asin(v); },
       [](float v) { return std::asin(v); }},
      {[](const ExprHandle& v) { return acos(v); },
       [](float v) { return std::acos(v); }},
      {[](const ExprHandle& v) { return atan(v); },
       [](float v) { return std::atan(v); }},
      {[](const ExprHandle& v) { return sinh(v); },
       [](float v) { return std::sinh(v); }},
      {[](const ExprHandle& v) { return cosh(v); },
       [](float v) { return std::cosh(v); }},
      {[](const ExprHandle& v) { return tanh(v); },
       [](float v) { return std::tanh(v); }},
      {[](const ExprHandle& v) { return exp(v); },
       [](float v) { return std::exp(v); }},
      {[](const ExprHandle& v) { return tensorexpr::abs(v); },
       [](float v) { return std::fabs(v); }},
      {[](const ExprHandle& v) { return log(v); },
       [](float v) { return std::log(v); }},
      {[](const ExprHandle& v) { return log2(v); },
       [](float v) { return std::log2(v); }},
      {[](const ExprHandle& v) { return log10(v); },
       [](float v) { return std::log10(v); }},
      {[](const ExprHandle& v) { return erf(v); },
       [](float v) { return std::erf(v); }},
      {[](const ExprHandle& v) { return sqrt(v); },
       [](float v) { return std::sqrt(v); }},
      {[](const ExprHandle& v) { return rsqrt(v); },
       [](float v) { return 1.0f / std::sqrt(v); }},
      {[](const ExprHandle& v) { return ceil(v); },
       [](float v) { return std::ceil(v); }},
      {[](const ExprHandle& v) { return floor(v); },
       [](float v) { return std::floor(v); }},
      {[](const ExprHandle& v) { return round(v); },
       [](float v) { return std::round(v); }},
      {[](const ExprHandle& v) { return trunc(v); },
       [](float v) { return std::trunc(v); }},
  };

  for (const TestConfig& test_config : test_configs) {
    const float input_v = 0.8765f;
    ExprHandle v = test_config.func(ExprHandle(input_v));
    float v_ref = test_config.ref_func(input_v);
    SimpleIRExprEval eval(v);
    ASSERT_NEAR(eval.value<float>(), v_ref, 1e-6);
  }

  for (float input_v : {std::nan("1"), 0., .5}) {
    ExprHandle v = FloatImm::make(input_v);
    SimpleIRExprEval eval(Intrinsics::make(kIsNan, v));
    ASSERT_NEAR(eval.value<int>(), std::isnan(input_v), 0);
  }
}

TEST(Expr, BinaryMath01) {
  KernelScope kernel_scope;
  struct TestConfig {
    std::function<ExprHandle(const ExprHandle&, const ExprHandle&)> func;
    std::function<float(float, float)> ref_func;
  };

  std::vector<TestConfig> test_configs = {
      {[](const ExprHandle& v1, const ExprHandle& v2) { return pow(v1, v2); },
       [](float v1, float v2) { return std::pow(v1, v2); }},
      {[](const ExprHandle& v1, const ExprHandle& v2) { return fmod(v1, v2); },
       [](float v1, float v2) { return std::fmod(v1, v2); }},
  };

  for (const TestConfig& test_config : test_configs) {
    const float v1 = 0.8765f;
    float v2 = 1.2345f;
    ExprHandle v_expr = test_config.func(ExprHandle(v1), ExprHandle(v2));
    float v_ref = test_config.ref_func(v1, v2);
    SimpleIRExprEval eval(v_expr);
    ASSERT_NEAR(eval.value<float>(), v_ref, 1e-6);
  }
}

TEST(Expr, BitwiseOps) {
  KernelScope kernel_scope;
  ExprHandle a(59);
  ExprHandle b(11);
  ExprHandle c(101);
  ExprHandle d(2);
  ExprHandle f = (((a ^ (b << 1)) & c) >> 2) | d;

  SimpleIRExprEval eval(f);
  ASSERT_EQ(eval.value<int>(), 11);
}

TEST(Expr, DynamicShapeAdd) {
  KernelScope kernel_scope;
  auto testWithSize = [](int32_t size) {
    VarHandle n("n", kInt);
    Placeholder a(BufHandle("a", {n}, kFloat));
    Placeholder b(BufHandle("b", {n}, kFloat));
    Placeholder c(BufHandle("c", {n}, kFloat));
    VarHandle i("i", kInt);
    Stmt* s = For::make(i, 0, n, c.store({i}, a.load(i) + b.load(i)));
    std::vector<float> aData(size, 1.0f);
    std::vector<float> bData(size, 2.0f);
    std::vector<float> cData(size, 0.0f);
    SimpleIREvaluator(s, {a, b, c, n})(aData, bData, cData, size);
    ExpectAllNear(cData, std::vector<float>(size, 3.0f), 1e-7);
  };
  testWithSize(1);
  testWithSize(16);
  testWithSize(37);
}

void testCond01() {
  KernelScope kernel_scope;
  const int N = 16;
  PaddedBuffer<float> a_v(N);
  Placeholder a_buf("a", kFloat, {N});
  VarHandle index = VarHandle("index", kInt);
  Stmt* assign_x2 = a_buf.store({index}, cast<float>(index) * 2);
  Stmt* assign_x3 = a_buf.store({index}, cast<float>(index) * 3);
  ExprHandle even_cond = CompareSelect::make(Mod::make(index, 2), 0, kEQ);
  Stmt* assign = Cond::make(even_cond, assign_x2, assign_x3);
  Stmt* for_stmt = For::make(index, 0, N, assign);
  SimpleIREvaluator(for_stmt, {a_buf})(a_v);

  PaddedBuffer<float> a_ref(N);
  for (int i = 0; i < N; i++) {
    if (i % 2 == 0) {
      a_ref(i) = i * 2;
    } else {
      a_ref(i) = i * 3;
    }
  }
  ExpectAllNear(a_v, a_ref, 1e-5);
}

void testIfThenElse01() {
  KernelScope kernel_scope;
  ExprHandle v = ifThenElse(ExprHandle(1), ExprHandle(1.0f), ExprHandle(2.0f));

  std::ostringstream oss;
  oss << v;
  ASSERT_EQ(oss.str(), "IfThenElse(1, 1.f, 2.f)");

  SimpleIRExprEval eval(v);
  ASSERT_EQ(eval.value<float>(), 1.0f);
}

void testIfThenElse02() {
  KernelScope kernel_scope;
  ExprHandle v = ifThenElse(ExprHandle(0), ExprHandle(1.0f), ExprHandle(2.0f));

  std::ostringstream oss;
  oss << v;
  ASSERT_EQ(oss.str(), "IfThenElse(0, 1.f, 2.f)");

  SimpleIRExprEval eval(v);
  ASSERT_EQ(eval.value<float>(), 2.0f);
}

void testIfThenElse03() {
  KernelScope kernel_scope;
  ExprHandle v =
      ifThenElse(BoolImm::make(false), ExprHandle(1.0f), ExprHandle(2.0f));

  std::ostringstream oss;
  oss << v;
  ASSERT_EQ(oss.str(), "IfThenElse(0, 1.f, 2.f)");

  SimpleIRExprEval eval(v);
  ASSERT_EQ(eval.value<float>(), 2.0f);
}

void testStmtClone() {
  KernelScope kernel_scope;
  const int N = 16;

  Placeholder a_buf("a", kInt, {N});
  VarHandle index = VarHandle("index", kInt);
  Stmt* body = a_buf.store({index}, 5);
  Stmt* loop = For::make(index, 0, N, body);

  Stmt* cloned_loop = Stmt::clone(loop);
  std::vector<int> orig_loop_results(N);
  std::vector<int> cloned_loop_results(N);
  SimpleIREvaluator(loop, {a_buf})(orig_loop_results);
  SimpleIREvaluator(cloned_loop, {a_buf})(cloned_loop_results);

  assertAllEqual(orig_loop_results, 5);
  assertAllEqual(cloned_loop_results, 5);

  // Let's add another assign to the body in the cloned loop and verify that the
  // original statement hasn't changed while the cloned one has.
  Stmt* body_addition = a_buf.store({index}, 33);
  Block* cloned_body =
      static_cast<Block*>(static_cast<const For*>(cloned_loop)->body());
  cloned_body->append_stmt(body_addition);

  std::vector<int> orig_loop_results_after_mutation(N);
  std::vector<int> cloned_loop_results_after_mutation(N);
  SimpleIREvaluator(loop, {a_buf})(orig_loop_results_after_mutation);
  SimpleIREvaluator(cloned_loop, {a_buf})(cloned_loop_results_after_mutation);

  assertAllEqual(orig_loop_results_after_mutation, 5);
  assertAllEqual(cloned_loop_results_after_mutation, 33);
}

} // namespace jit
} // namespace torch<|MERGE_RESOLUTION|>--- conflicted
+++ resolved
@@ -304,11 +304,7 @@
   VarHandle i("i", kInt);
   auto abs_expr = For::make(i, 0, N, b.store({i}, tensorexpr::abs(a.load(i))));
 
-<<<<<<< HEAD
-  SimpleIREvaluator ir_eval(fabs_expr, {a, b});
-=======
-  SimpleIREvaluator ir_eval(abs_expr, a, b);
->>>>>>> 0bacfcae
+  SimpleIREvaluator ir_eval(abs_expr, {a, b});
   ir_eval(a_buffer, b_buffer);
 
   ASSERT_EQ(a_buffer.size(), N);
