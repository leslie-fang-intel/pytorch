--- conflicted
+++ resolved
@@ -64,11 +64,7 @@
         if variant is None:
             self.skipTest("Skipped! Variant not implemented.")
         if not op.supports_dtype(dtype, torch.device(device).type):
-<<<<<<< HEAD
-            self.skipTest(" ".join(("Skipped! ", op.name, ' does not support dtype ', str(dtype))))
-=======
             self.skipTest(f"Skipped! {op.name} does not support dtype {str(dtype)}")
->>>>>>> 8acce550
 
         samples = op.sample_inputs(device, dtype, requires_grad=True)
         for sample in samples:
