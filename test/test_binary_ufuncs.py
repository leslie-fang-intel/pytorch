--- conflicted
+++ resolved
@@ -1405,42 +1405,12 @@
                                 low=1, high=9)
         # non-contiguous
         x_nc = x.t()
-<<<<<<< HEAD
 
         # Mods: Integer, Float, Tensor, Non-contiguous Tensor, float Tensor
         mods = [3, 2.3, mod, mod.t(), mod_float]
         for mod in mods:
             _reference_implementation(x, mod)
             _reference_implementation(x_nc, mod)
-=======
-        mod_nc = mod.t()
-
-        # Mods: Integer, Float, Tensor, Non-contiguous Tensor
-        mods = [3, 2.3, mod, mod_nc]
-        for m in mods:
-            _reference_implementation(x, m)
-            _reference_implementation(x_nc, m)
-
-        # Integral Tensor fmod to floating-point Tensor
-        # Can not cast floating-point result to original integral Tensor without type promotion
-        if dtype in torch.testing.get_all_int_dtypes():
-            res = torch.fmod(x, mod_float)
-            exp = np.fmod(x.cpu().numpy(), mod_float.cpu().numpy())
-            exp = torch.from_numpy(exp)
-            res = res.to(exp.dtype)
-            self.assertEqual(res, exp)
-            with self.assertRaisesRegex(RuntimeError, "result type (Half|Float|Double) "
-                                                      "can't be cast to the desired "
-                                                      "output type (Byte|Char|Short|Int|Long)"):
-                out = torch.empty(0, device=device, dtype=dtype)
-                torch.fmod(x, mod_float, out=out)
-            with self.assertRaisesRegex(RuntimeError, "result type (Half|Float|Double) "
-                                                      "can't be cast to the desired "
-                                                      "output type (Byte|Char|Short|Int|Long)"):
-                x.fmod_(mod_float)
-        else:
-            _reference_implementation(x, mod_float)
->>>>>>> 03a221fe
 
     @onlyCPU
     @dtypes(torch.float, torch.long)
